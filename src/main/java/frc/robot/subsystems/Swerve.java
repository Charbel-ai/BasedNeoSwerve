--- conflicted
+++ resolved
@@ -5,8 +5,6 @@
 
 import com.kauailabs.navx.frc.AHRS;
 
-import edu.wpi.first.math.Nat;
-import edu.wpi.first.math.Vector;
 import edu.wpi.first.math.estimator.SwerveDrivePoseEstimator;
 import edu.wpi.first.math.geometry.Pose2d;
 import edu.wpi.first.math.geometry.Rotation2d;
@@ -14,7 +12,6 @@
 import edu.wpi.first.math.kinematics.SwerveDriveKinematics;
 import edu.wpi.first.math.kinematics.SwerveModulePosition;
 import edu.wpi.first.math.kinematics.SwerveModuleState;
-import edu.wpi.first.math.numbers.N7;
 import edu.wpi.first.util.sendable.SendableBuilder;
 import edu.wpi.first.wpilibj.Timer;
 import edu.wpi.first.wpilibj2.command.Command;
@@ -29,20 +26,14 @@
 
   private final SwerveModule[] modules;
 
-  private final SwerveDrivePoseEstimator<N7, N7, N7> swerveOdometry;
+  private final SwerveDrivePoseEstimator swerveOdometry;
 
   private final AHRS gyro;
 
-<<<<<<< HEAD
   public Swerve(RobotContainer container) {
     this.container = container;
 
-    gyro = new Pigeon2(Constants.kSwerve.PIGEON2_ID);
-    gyro.configFactoryDefault();
-=======
-  public Swerve() {
     gyro = new AHRS();
->>>>>>> d1acc60b
     zeroGyro();
 
     modules = new SwerveModule[] {
@@ -52,21 +43,14 @@
       new SwerveModule(3, Constants.kSwerve.MOD_3_Constants),
     };
 
-<<<<<<< HEAD
-    swerveOdometry = new SwerveDrivePoseEstimator<>(
-      Nat.N7(),
-      Nat.N7(),
-      Nat.N7(), 
+    swerveOdometry = new SwerveDrivePoseEstimator(
+      Constants.kSwerve.KINEMATICS,
       getYaw(),
+      getPositions(),
       new Pose2d(),
-      getPositions(),
-      Constants.kSwerve.KINEMATICS,
       Constants.kSwerve.STATE_STANDARD_DEVIATION,
-      Constants.kSwerve.LOCAL_MEASUREMENTS_STANDARD_DEVIATION,
-      new Vector<>(Nat.N3()));
-=======
-    swerveOdometry = new SwerveDriveOdometry(Constants.kSwerve.KINEMATICS, getYaw(), getPositions());
->>>>>>> d1acc60b
+      Constants.kSwerve.LOCAL_MEASUREMENTS_STANDARD_DEVIATION
+    );
   }
 
   /** 
@@ -153,7 +137,7 @@
 
   @Override
   public void periodic() {
-    swerveOdometry.update(getYaw(), getStates(), getPositions());
+    swerveOdometry.update(getYaw(), getPositions());
 
     List<VisionMeasurement> measurements = container.vision.getMeasurements();
 
